node_modules
tests
*.swp
dist-dev
dist/
*.DS_Store
<<<<<<< HEAD
Web.config
.vs/
=======
/.vs
>>>>>>> 0ffbe8cb
<|MERGE_RESOLUTION|>--- conflicted
+++ resolved
@@ -4,9 +4,4 @@
 dist-dev
 dist/
 *.DS_Store
-<<<<<<< HEAD
-Web.config
-.vs/
-=======
-/.vs
->>>>>>> 0ffbe8cb
+/.vs