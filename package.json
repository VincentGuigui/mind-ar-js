--- conflicted
+++ resolved
@@ -29,38 +29,17 @@
   "dependencies": {
     "@mediapipe/face_mesh": "^0.4.1633559619",
     "@msgpack/msgpack": "^1.12.2",
-<<<<<<< HEAD
     "@tensorflow/tfjs": "^3.13.0",
     "mathjs": "^11.4.0",
-    "ml-matrix": "^6.6.0",
-    "svd-js": "^1.1.1",
-    "three": "^0.136.0",
     "tinyqueue": "^2.0.3",
-    "canvas": "^2.10.2"
-=======
-    "@tensorflow/tfjs": "^3.21.0",
     "canvas": "^2.10.2",
     "ml-matrix": "^6.6.0",
-    "svd-js": "^1.1.1",
-    "tinyqueue": "^2.0.3"
->>>>>>> e26b0f1e
+    "svd-js": "^1.1.1"
   },
   "peerDependencies": {
     "three": ">=0.136.0"
   },
   "devDependencies": {
-<<<<<<< HEAD
-    
-    "css-loader": "^5.1.1",
-    "html-loader": "^2.1.1",
-    "sass": "^1.51.0",
-    "sass-loader": "^11.0.1",
-    "style-loader": "^2.0.0",
-    "terser-webpack-plugin": "^5.3.1",
-    "webpack": "^5.24.3",
-    "webpack-cli": "^4.5.0",
-    "worker-loader": "^2.0.0"
-=======
     "css-loader": "^5.2.7",
     "html-loader": "^2.1.2",
     "sass": "^1.56.1",
@@ -68,6 +47,5 @@
     "style-loader": "^3.3.1",
     "webpack": "^5.75.0",
     "webpack-cli": "^5.0.0"
->>>>>>> e26b0f1e
   }
 }